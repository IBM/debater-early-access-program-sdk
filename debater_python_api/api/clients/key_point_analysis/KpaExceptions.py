
class KpaIllegalInputException(Exception):
    '''
    This exception is thrown when the user passes an illegal input.
    '''
    pass

<<<<<<< HEAD

class KpaInvalidOperationException(Exception):
    '''
    This exception is thrown when the user tries to perform an invalid kpa operation.
=======
class KpaNoPrivilegesException(Exception):
    '''
    This exception is thrown when the user don't have privilege for the requested operation (admin operations).
>>>>>>> 549e2a3d
    '''
    pass<|MERGE_RESOLUTION|>--- conflicted
+++ resolved
@@ -5,15 +5,16 @@
     '''
     pass
 
-<<<<<<< HEAD
+
+class KpaNoPrivilegesException(Exception):
+    '''
+    This exception is thrown when the user don't have privilege for the requested operation (admin operations).
+    '''
+    pass
+
 
 class KpaInvalidOperationException(Exception):
     '''
     This exception is thrown when the user tries to perform an invalid kpa operation.
-=======
-class KpaNoPrivilegesException(Exception):
-    '''
-    This exception is thrown when the user don't have privilege for the requested operation (admin operations).
->>>>>>> 549e2a3d
     '''
     pass